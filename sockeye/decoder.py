--- conflicted
+++ resolved
@@ -972,42 +972,19 @@
         source_encoded_batch_major = mx.sym.swapaxes(source_encoded, dim1=0, dim2=1, name='source_encoded_batch_major')
         attention = self.attention.on(source_encoded_batch_major, source_encoded_lengths, source_encoded_max_length)
 
-        # TODO: positional embedding
         # target_embed: (batch_size, target_seq_len, num_target_embed)
         target_embed, target_lengths, target_max_length = self.embedding.encode(target, target_lengths,
                                                                                 target_max_length)
-<<<<<<< HEAD
         target_embed, target_lengths, target_max_length = self.pos_embedding.encode(target_embed,
                                                                                     target_lengths,
                                                                                     target_max_length)
-        target_hidden = target_embed
-        for i, layer in enumerate(self.layers):
-            # (batch_size, target_seq_len, num_hidden)
-            target_hidden = layer(target_hidden, target_lengths, target_max_length)
-            #TODO: avoid double swapaxes (inside ConvGluBlock and when doing the query)
-            #TODO: use layers.dot_attention instead? Especially as the attention_state doesn't make sense when doing attention once for all time steps
-            #TODO: + also use layers.dot_attetion in the DotAttention class...
-            # (batch_size, num_hidden, target_seq_len)
-            query = mx.sym.swapaxes(data=target_hidden, dim1=1, dim2=2)
-            attention_state = self.attention.get_initial_state(source_encoded_lengths, source_encoded_max_length)
-            attention_input = self.attention.make_input(seq_idx=0,
-                                                        word_vec_prev=None, # TODO: make typing.Optional
-                                                        decoder_state=query)
-            attention_state = attention(attention_input, attention_state)
-            # (batch_size, num_hidden, target_seq_len)
-            context = attention_state.context
-            # (batch_size, target_seq_len, num_hidden)
-            context = mx.sym.swapaxes(data=context, dim1=1, dim2=2)
-            target_hidden = target_hidden + context
-            # TODO: residual connections
-=======
+
         target_hidden = self._step(attention=attention,
                                    source_encoded_lengths=source_encoded_lengths,
                                    source_encoded_max_length=source_encoded_max_length,
                                    target_hidden=target_embed,
                                    target_lengths=target_lengths,
                                    target_max_length=target_max_length)
->>>>>>> 3ab04617
 
         # (batch_size * target_seq_len, num_hidden)
         target_hidden = mx.sym.reshape(data=target_hidden, shape=(-3, 0))
@@ -1078,12 +1055,10 @@
     def _step(self,
               attention: Callable,
               source_encoded_lengths: mx.sym.Symbol,
-              source_encoded_max_length: mx.sym.Symbol,
+              source_encoded_max_length: int,
               target_hidden: mx.sym.Symbol,
               target_lengths: mx.sym.Symbol,
               target_max_length: int) -> mx.sym.Symbol:
-        """
-        """
 
         for layer in self.layers:
             # (batch_size, target_seq_len, num_hidden)
